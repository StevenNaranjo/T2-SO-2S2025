--- conflicted
+++ resolved
@@ -1,4 +1,3 @@
-<<<<<<< HEAD
 # Simulador de Línea de Ensamblaje
 
 Este proyecto implementa en Rust un simulador de una línea de ensamblaje compuesta por tres estaciones de trabajo conectadas mediante canales (`std::sync::mpsc`). Cada estación se ejecuta en un hilo independiente y procesa los productos aplicando algoritmos de planificación FCFS o Round Robin con quantum configurable.
@@ -46,11 +45,9 @@
 
 * La cantidad de productos y los tiempos de procesamiento por estación están definidos en el código, pero pueden ajustarse fácilmente en `run_simulation`.
 * En Round Robin el quantum provoca reencolado de productos, lo que incrementa los tiempos de espera y permite comparar el comportamiento frente a FCFS.
-=======
 # T2-SO-2S2025
 Sincronizacion y Algoritmos de Scheduling
 
 Creado por:
 - Luis Fernando Benavides Villegas
-- Alex Steven Naranjo Masis
->>>>>>> 2de4812c
+- Alex Steven Naranjo Masis